"use client";

import { useState } from "react";
import { useRouter } from "next/navigation";
import ReCAPTCHA from "react-google-recaptcha";
import { IconInput } from "@/components/shared/IconInput";
import { IconSelect } from "@/components/shared/IconSelect";
import {
  FaUser,
  FaEnvelope,
  FaPhone,
  FaBriefcase,
  FaBuilding,
  FaDollarSign,
  FaIndustry,
} from "react-icons/fa";

export default function SubscribeForm() {
  const router = useRouter();
  const [captchaToken, setCaptchaToken] = useState<string | null>(null);
  const [loading, setLoading] = useState(false);

  const [userInfo, setUserInfo] = useState({
    first_name: "",
    last_name: "",
    email: "",
    phone: "",
    title: "",
    company: "",
    company_size: "",
    revenue_range: "",
    industry: "",
  });

  const handleChange = (
    e: React.ChangeEvent<HTMLInputElement | HTMLSelectElement>
  ) => {
    setUserInfo({ ...userInfo, [e.target.name]: e.target.value });
  };

  const handleSubmit = (e: React.FormEvent<HTMLFormElement>) => {
    e.preventDefault();
<<<<<<< HEAD

    if (!captchaToken) {
      alert("⚠️ Please complete the captcha.");
      return;
    }

    if (!userInfo.email || !userInfo.email.includes("@")) {
      alert("❌ Please enter a valid email.");
      return;
    }

    setLoading(true);

    // Save to localStorage
    localStorage.setItem("tier2_email", userInfo.email);
    localStorage.setItem("tier2_subscription_form", JSON.stringify(userInfo));

    // Route to next step
    router.push("/subscribe/create-account");
  };
=======
    if (!captchaToken) return alert("⚠️ Please complete the captcha.");
    setLoading(true);
  
    // 1. Insert into leads
    await supabase.from("leads").upsert([{ 
      email: userInfo.email,
      first_name: userInfo.first_name,
      last_name: userInfo.last_name,
      company: userInfo.company,
      phone: userInfo.phone,
      title: userInfo.title,
    }]);
  
    // 2. Check if user exists in tier2_users
    const { data: existingUser, error: fetchError } = await supabase
      .from("tier2_users")
      .select("u_id")
      .eq("email", userInfo.email)
      .maybeSingle();
  
    if (fetchError) {
      alert("❌ Failed to check existing user.");
      setLoading(false);
      return;
    }
  
    let userId = existingUser?.u_id;
  
    // 3. If no existing user, create one (INSERT full record not just email)
    if (!userId) {
      userId = crypto.randomUUID(); // make new ID
  
      const { error: insertUserError } = await supabase
        .from("tier2_users")
        .insert([{ 
          u_id: userId,
          email: userInfo.email,
          first_name: userInfo.first_name,
          last_name: userInfo.last_name,
          company: userInfo.company,
          phone: userInfo.phone,
          title: userInfo.title,
          company_size: userInfo.company_size,
          revenue_range: userInfo.revenue_range,
          industry: userInfo.industry,
        }]);
  
      if (insertUserError) {
        alert("❌ Failed to create preliminary user record.");
        setLoading(false);
        return;
      }
    }
  
    // 4. Check subscription status
    if (existingUser) {
      const { data: subscription, error: subError } = await supabase
        .from("subscriptions")
        .select("status")
        .eq("u_id", userId)
        .maybeSingle();
  
      if (subError) {
        alert("❌ Failed to check subscription status.");
        setLoading(false);
        return;
      }
  
      if (subscription?.status === "active") {
        router.push("/subscribe/login");
        return;
      }
    }
  
    // 5. Save locally
    localStorage.setItem("tier2_user_id", userId);
    localStorage.setItem("tier2_email", userInfo.email);
    localStorage.setItem("tier2_full_user_info", JSON.stringify(userInfo));
  
    // 6. Create Stripe checkout session
    const res = await fetch("/api/stripe/createCheckoutSession", {
      method: "POST",
      headers: { "Content-Type": "application/json" },
      body: JSON.stringify({
        email: userInfo.email,
        plan: "accelerator",
        u_id: userId,
        billingCycle: "annual",
      }),
    });
  
    const { url } = await res.json();
    if (url) {
      window.location.href = url;
    } else {
      alert("❌ Failed to create Stripe session.");
      setLoading(false);
    }
  };  
>>>>>>> 9d5c8cfc

  return (
    <div className="bg-white shadow-lg rounded-xl p-10 w-full max-w-xl">
      <h2 className="text-3xl font-extrabold text-gray-900 text-center mb-2">
        Subscribe to OptimaliQ
      </h2>
      <p className="text-gray-600 text-center mb-6">
        Get your 30-day strategic roadmap and AI-driven insights — starting now.
      </p>

      <form onSubmit={handleSubmit} className="space-y-4">
        <div className="flex gap-4">
          <IconInput
            icon={FaUser}
            name="first_name"
            value={userInfo.first_name}
            onChange={handleChange}
            placeholder="First Name"
          />
          <IconInput
            icon={FaUser}
            name="last_name"
            value={userInfo.last_name}
            onChange={handleChange}
            placeholder="Last Name"
          />
        </div>

        <IconInput
          icon={FaEnvelope}
          type="email"
          name="email"
          value={userInfo.email}
          onChange={handleChange}
          placeholder="Email Address"
        />
        <IconInput
          icon={FaPhone}
          name="phone"
          value={userInfo.phone}
          onChange={handleChange}
          placeholder="Phone Number"
        />
        <IconInput
          icon={FaBriefcase}
          name="title"
          value={userInfo.title}
          onChange={handleChange}
          placeholder="Your Role"
        />
        <IconInput
          icon={FaBuilding}
          name="company"
          value={userInfo.company}
          onChange={handleChange}
          placeholder="Company Name"
        />
        <IconSelect
          icon={FaBuilding}
          name="company_size"
          value={userInfo.company_size}
          onChange={handleChange}
          options={["1-10", "11-50", "51-200", "201-500", "500+"]}
        />
        <IconSelect
          icon={FaDollarSign}
          name="revenue_range"
          value={userInfo.revenue_range}
          onChange={handleChange}
          options={["<$100K", "$100K-$500K", "$500K-$1M", "$1M-$10M", "$10M+"]}
        />
        <IconSelect
          icon={FaIndustry}
          name="industry"
          value={userInfo.industry}
          onChange={handleChange}
          options={[
            "E-commerce",
            "Finance",
            "SaaS",
            "Education",
            "Technology",
            "Healthcare",
            "Retail",
            "Consulting",
            "Other",
          ]}
        />

        <div className="pt-2">
          <ReCAPTCHA
            sitekey={process.env.NEXT_PUBLIC_RECAPTCHA_SITE_KEY!}
            onChange={(token) => setCaptchaToken(token)}
          />
        </div>

        <button
          type="submit"
          disabled={loading}
          className="w-full bg-blue-600 hover:bg-blue-700 text-white py-3 rounded-md text-lg font-semibold transition focus:outline-none focus:ring-2 focus:ring-blue-500"
        >
          {loading ? "Redirecting..." : "Continue"}
        </button>

        <p className="text-sm text-gray-500 text-center mt-3">
          🔒 Secure checkout powered by Stripe. Cancel anytime.
        </p>
      </form>
    </div>
  );
}<|MERGE_RESOLUTION|>--- conflicted
+++ resolved
@@ -40,28 +40,6 @@
 
   const handleSubmit = (e: React.FormEvent<HTMLFormElement>) => {
     e.preventDefault();
-<<<<<<< HEAD
-
-    if (!captchaToken) {
-      alert("⚠️ Please complete the captcha.");
-      return;
-    }
-
-    if (!userInfo.email || !userInfo.email.includes("@")) {
-      alert("❌ Please enter a valid email.");
-      return;
-    }
-
-    setLoading(true);
-
-    // Save to localStorage
-    localStorage.setItem("tier2_email", userInfo.email);
-    localStorage.setItem("tier2_subscription_form", JSON.stringify(userInfo));
-
-    // Route to next step
-    router.push("/subscribe/create-account");
-  };
-=======
     if (!captchaToken) return alert("⚠️ Please complete the captcha.");
     setLoading(true);
   
@@ -161,7 +139,6 @@
       setLoading(false);
     }
   };  
->>>>>>> 9d5c8cfc
 
   return (
     <div className="bg-white shadow-lg rounded-xl p-10 w-full max-w-xl">
